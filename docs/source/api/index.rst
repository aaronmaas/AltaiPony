--- conflicted
+++ resolved
@@ -1,12 +1,6 @@
 .. toctree::
-<<<<<<< HEAD
     :caption: API Documentation
     :maxdepth: 1
 
     flarelc
     lcio
-=======
-   :maxdepth: 1
-   flarelc
-   lcio
->>>>>>> 2fd2db17
